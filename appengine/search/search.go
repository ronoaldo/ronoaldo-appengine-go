--- conflicted
+++ resolved
@@ -101,14 +101,9 @@
 	"time"
 	"unicode/utf8"
 
-	"code.google.com/p/goprotobuf/proto"
-
 	"appengine"
 	"appengine_internal"
-<<<<<<< HEAD
 	"github.com/golang/protobuf/proto"
-=======
->>>>>>> 88920994
 
 	pb "appengine_internal/search"
 )
@@ -392,14 +387,11 @@
 		t.fields = opts.Fields
 		t.idsOnly = opts.IDsOnly
 		t.sort = opts.Sort
-<<<<<<< HEAD
 		t.exprs = opts.Expressions
-=======
 		if opts.Cursor != "" {
 			t.searchCursor = new(string)
 			*t.searchCursor = opts.Cursor
 		}
->>>>>>> 88920994
 	}
 	return t
 }
@@ -467,7 +459,6 @@
 	// Sort controls the ordering of search results.
 	Sort *SortOptions
 
-<<<<<<< HEAD
 	// Fields specifies which document fields to include in the results. If omitted,
 	// all document fields are returned. No more than 100 fields may be specified.
 	Fields []string
@@ -477,12 +468,7 @@
 	Expressions []FieldExpression
 
 	// TODO: cursor, offset, maybe others.
-=======
-	// Cursor continues the query from a previous result.
-	Cursor string
-
-	// TODO: offset, maybe others.
->>>>>>> 88920994
+  Cursor string
 }
 
 // FieldExpression defines a custom expression to evaluate for each result.
